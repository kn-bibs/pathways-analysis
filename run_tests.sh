--- conflicted
+++ resolved
@@ -1,6 +1,2 @@
-<<<<<<< HEAD
-python3.6 -m pytest -x -vv --tb=long --cov=. "$@"
-=======
 #!/usr/bin/env bash
-python3.6 -m pytest -x -vv --tb=long --cov=.
->>>>>>> 4a46d631
+python3.6 -m pytest -x -vv --tb=long --cov=. "$@"